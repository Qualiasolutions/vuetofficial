--- conflicted
+++ resolved
@@ -18,11 +18,6 @@
 
   navigation.setOptions({
     headerTitle: t(`linkListTitles.${route.params.listName}`)
-<<<<<<< HEAD
   })
-  return <LinkList links={listNameToLinks[route.params.listName]} style={{marginTop:0}} />
-=======
-  });
-  return <LinkList links={listNameToLinks[route.params.listName]} />;
->>>>>>> f1f626b4
+  return <LinkList links={listNameToLinks[route.params.listName]} />
 }