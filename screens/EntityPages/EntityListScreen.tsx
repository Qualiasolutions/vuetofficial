--- conflicted
+++ resolved
@@ -56,17 +56,11 @@
   });
 
   return (
-<<<<<<< HEAD
-    <TransparentView style={{ paddingHorizontal: 14 }}>
-      {listLinks}
-    </TransparentView>
-=======
     <WhiteFullPageScrollView>
       {listLinks}
       {showCreateForm && entityTypes?.length === 1 && (
         <AddEntityForm entityType={entityTypes && entityTypes[0]} />
       )}
     </WhiteFullPageScrollView>
->>>>>>> f1f626b4
   );
 }