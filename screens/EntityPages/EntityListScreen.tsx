import React, { useEffect } from 'react';
import { EntityTabScreenProps } from 'types/base';
import { useTranslation } from 'react-i18next';
import { useGetAllEntitiesQuery } from 'reduxStore/services/api/entities';
import { useSelector } from 'react-redux';
import { selectUsername } from 'reduxStore/slices/auth/selectors';
import { useGetUserDetailsQuery } from 'reduxStore/services/api/user';
import ListLink from 'components/molecules/ListLink';
<<<<<<< HEAD
import { AnniversaryCard } from 'components/entityCards/AnniversaryCard';
import { WhiteFullPageScrollView } from 'components/molecules/ScrollViewComponents';
=======
import AddEntityForm from 'components/forms/AddEntityForm';
import { WhiteFullPageScrollView } from 'components/molecules/ScrollViewComponents';
import linkMapping from 'components/forms/entityCards';
import { EntityResponseType } from 'types/entities';
import { TransparentContainerView, TransparentPaddedView, TransparentView } from 'components/molecules/ViewComponents';
import { StyleSheet } from 'react-native';

function DefaultLink({ entity }: { entity: EntityResponseType }) {
  return (
    <ListLink
      text={entity.name || ''}
      toScreen="EntityScreen"
      toScreenParams={{ entityId: entity.id }}
      navMethod="push"
    />
  );
}
>>>>>>> f797d57e

type EntityListScreenProps = EntityTabScreenProps<'EntityList'>;

const cards = {
  anniversaries: AnniversaryCard
}

export default function EntityListScreen({
  navigation,
  route
}: EntityListScreenProps) {
<<<<<<< HEAD
  const entityName = route.params.entityTypeName
  let CardComponent = ListLink;

  if(entityName == 'anniversaries') CardComponent = cards['anniversaries'];  
  
=======
  const { entityTypes, showCreateForm } = route.params;
>>>>>>> f797d57e
  const username = useSelector(selectUsername);
  const { data: userDetails } = useGetUserDetailsQuery(username);
  const {
    data: allEntities,
    isLoading,
    error
  } = useGetAllEntitiesQuery(userDetails?.user_id || -1, {
    skip: !userDetails?.user_id
  });
  const entityData = Object.values(allEntities?.byId || {}).filter((entity) =>
    entityTypes.includes(entity.resourcetype)
  );
  const { t } = useTranslation();

  useEffect(() => {
    navigation.setOptions({
      title: t(`entityTypes.${route.params.entityTypeName}`)
    });
  }, [route.params.entityTypeName]);

<<<<<<< HEAD
  const listLinks = entityData?.map((entity) => (
    <CardComponent
      text={t(entity.name)}
      toScreen="EntityScreen"
      toScreenParams={{ entityId: entity.id }}
      key={entity.id}
      navMethod="push"
    />
  ));

  return <WhiteFullPageScrollView contentContainerStyle={{paddingBottom: 100}}>{listLinks}</WhiteFullPageScrollView>;
=======
  const listLinks = entityData.map((entity) => {
    const resourceType = entity.resourcetype;
    const Link = linkMapping[resourceType] || DefaultLink;
    return <Link key={entity.id} entity={entity} />;
  });

  return (
    <WhiteFullPageScrollView>
      <TransparentPaddedView>
        {listLinks}
        {showCreateForm && entityTypes?.length === 1 && (
          <AddEntityForm entityType={entityTypes && entityTypes[0]} />
        )}
      </TransparentPaddedView>
    </WhiteFullPageScrollView>
  );
>>>>>>> f797d57e
}<|MERGE_RESOLUTION|>--- conflicted
+++ resolved
@@ -6,16 +6,11 @@
 import { selectUsername } from 'reduxStore/slices/auth/selectors';
 import { useGetUserDetailsQuery } from 'reduxStore/services/api/user';
 import ListLink from 'components/molecules/ListLink';
-<<<<<<< HEAD
-import { AnniversaryCard } from 'components/entityCards/AnniversaryCard';
-import { WhiteFullPageScrollView } from 'components/molecules/ScrollViewComponents';
-=======
 import AddEntityForm from 'components/forms/AddEntityForm';
 import { WhiteFullPageScrollView } from 'components/molecules/ScrollViewComponents';
 import linkMapping from 'components/forms/entityCards';
 import { EntityResponseType } from 'types/entities';
-import { TransparentContainerView, TransparentPaddedView, TransparentView } from 'components/molecules/ViewComponents';
-import { StyleSheet } from 'react-native';
+import { TransparentPaddedView } from 'components/molecules/ViewComponents';
 
 function DefaultLink({ entity }: { entity: EntityResponseType }) {
   return (
@@ -27,27 +22,14 @@
     />
   );
 }
->>>>>>> f797d57e
 
 type EntityListScreenProps = EntityTabScreenProps<'EntityList'>;
-
-const cards = {
-  anniversaries: AnniversaryCard
-}
 
 export default function EntityListScreen({
   navigation,
   route
 }: EntityListScreenProps) {
-<<<<<<< HEAD
-  const entityName = route.params.entityTypeName
-  let CardComponent = ListLink;
-
-  if(entityName == 'anniversaries') CardComponent = cards['anniversaries'];  
-  
-=======
   const { entityTypes, showCreateForm } = route.params;
->>>>>>> f797d57e
   const username = useSelector(selectUsername);
   const { data: userDetails } = useGetUserDetailsQuery(username);
   const {
@@ -68,19 +50,6 @@
     });
   }, [route.params.entityTypeName]);
 
-<<<<<<< HEAD
-  const listLinks = entityData?.map((entity) => (
-    <CardComponent
-      text={t(entity.name)}
-      toScreen="EntityScreen"
-      toScreenParams={{ entityId: entity.id }}
-      key={entity.id}
-      navMethod="push"
-    />
-  ));
-
-  return <WhiteFullPageScrollView contentContainerStyle={{paddingBottom: 100}}>{listLinks}</WhiteFullPageScrollView>;
-=======
   const listLinks = entityData.map((entity) => {
     const resourceType = entity.resourcetype;
     const Link = linkMapping[resourceType] || DefaultLink;
@@ -97,5 +66,4 @@
       </TransparentPaddedView>
     </WhiteFullPageScrollView>
   );
->>>>>>> f797d57e
 }