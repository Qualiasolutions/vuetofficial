--- conflicted
+++ resolved
@@ -1,11 +1,8 @@
 import { TransparentFullPageScrollView, WhiteFullPageScrollView } from "components/molecules/ScrollViewComponents";
 
 export const backgroundComponents = {
-<<<<<<< HEAD
-=======
   Anniversary: WhiteFullPageScrollView,
   Birthday: WhiteFullPageScrollView,
->>>>>>> f2f940ff
   Trip: WhiteFullPageScrollView,
   default: TransparentFullPageScrollView
 } as {
