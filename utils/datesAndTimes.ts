--- conflicted
+++ resolved
@@ -66,11 +66,7 @@
   month: number;
   monthName: string;
   date: number;
-<<<<<<< HEAD
-  year: number
-=======
   year: number;
->>>>>>> b7a4cc90
 } {
   const nextOccurrence = getNextDate(startDate);
   const todayDate = new Date();
@@ -85,17 +81,10 @@
   return {
     days: daysDifference,
     age,
-<<<<<<< HEAD
-    month: nextOccurrence.getMonth() + 1,
-    monthName: monthNames[nextOccurrence.getMonth()],
-    date: nextOccurrence.getDate(),
-    year: nextOccurrence.getFullYear()
-=======
     date: nextOccurrence.getUTCDate(),
     month: nextOccurrence.getUTCMonth() + 1,
     monthName: monthNames[nextOccurrence.getUTCMonth()],
     year: nextYear
->>>>>>> b7a4cc90
   };
 }
 
