--- conflicted
+++ resolved
@@ -15,12 +15,9 @@
   offWhite: '#F2F2F2',
   mediumLightGrey: '#9B9B9B',
   disabledGrey: '#D5D5D5',
-<<<<<<< HEAD
-  green: '#4CB219'
-=======
+  green: '#4CB219',
   blue: '#0086DF',
   orange: '#FFA640'
->>>>>>> f797d57e
 };
 
 // TODO - dark theme
@@ -52,12 +49,9 @@
     offWhite: lightColors.offWhite,
     mediumLightGrey: lightColors.mediumLightGrey,
     disabledGrey: lightColors.disabledGrey,
-<<<<<<< HEAD
-    green: lightColors.green
-=======
+    green: lightColors.green,
     blue: lightColors.blue,
     orange: lightColors.orange
->>>>>>> f797d57e
   },
   // TODO - implement different dark mode colors
   dark: {
@@ -85,12 +79,9 @@
     offWhite: darkColors.offWhite,
     mediumLightGrey: darkColors.mediumLightGrey,
     disabledGrey: darkColors.disabledGrey,
-<<<<<<< HEAD
-    green: darkColors.green
-=======
+    green: darkColors.green,
     blue: darkColors.blue,
     orange: darkColors.orange
->>>>>>> f797d57e
   }
 };
 
