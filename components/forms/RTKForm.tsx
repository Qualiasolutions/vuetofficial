import React, { useEffect, useMemo } from 'react';
import { StyleSheet } from 'react-native';
import { Text, TextInput, Button } from 'components/Themed';
import dayjs from 'dayjs';
import DateTimeTextInput from './components/DateTimeTextInput';
import { FormFieldTypes, hasPermittedValues } from './formFieldTypes';
import RadioInput from './components/RadioInput';
import {
  MutationTrigger,
  UseMutation
} from '@reduxjs/toolkit/dist/query/react/buildHooks';
import { TransparentView, WhiteBox } from 'components/molecules/ViewComponents';
import { AlmostBlackText } from 'components/molecules/TextComponents';
import { ColorPicker } from './components/ColorPickers';
import MemberSelector from 'components/forms/components/MemberSelector';
import PhoneNumberInput from './components/PhoneNumberInput';
import { Feather } from '@expo/vector-icons';
import FamilySelector from './components/FamilySelector';
import { YesNoModal } from 'components/molecules/Modals';
<<<<<<< HEAD
import DropDown from 'components/forms/DropDown';
=======
import { UserFullResponse } from 'types/users';
>>>>>>> f2f940ff

/* This type specifies the actual values of the fields.

  e.g. {
    name: 'Tim',
    age: 28
  }
*/
type FieldValueTypes = {
  [key: string]: any;
};

type FieldErrorTypes = {
  [key: string]: string;
};

type FormType = 'UPDATE' | 'CREATE';

declare type UseMutationResult<T> = {
  // Base query state
  originalArgs?: unknown; // Arguments passed to the latest mutation call. Not available if using the `fixedCacheKey` option
  data?: T; // Returned result if present
  error?: unknown; // Error result if present
  endpointName?: string; // The name of the given endpoint for the mutation
  fulfilledTimestamp?: number; // Timestamp for when the mutation was completed

  // Derived request status booleans
  isUninitialized: boolean; // Mutation has not been fired yet
  isLoading: boolean; // Mutation has been fired and is awaiting a response
  isSuccess: boolean; // Mutation has data from a successful call
  isError: boolean; // Mutation is currently in an "error" state
  startedTimeStamp?: number; // Timestamp for when the latest mutation was initiated

  reset: () => void; // A method to manually unsubscribe from the mutation call and reset the result to the uninitialized state
};

const createNullStringObject = (obj: object): { [key: string]: '' } => {
  const nullObj: { [key: string]: '' } = {};
  for (const key of Object.keys(obj)) {
    nullObj[key] = '';
  }
  return nullObj;
};

const createInitialObject = (
  fields: FormFieldTypes
): { [key: string]: any } => {
  const initialObj: { [key: string]: any } = {};
  for (const key of Object.keys(fields)) {
    switch (fields[key].type) {
      case 'string':
      case 'colour':
      case 'phoneNumber':
      case 'radio':
      case 'TextArea':
        initialObj[key] = fields[key].initialValue || '';
        continue;

      case 'Date':
        if (fields[key].initialValue) {
          const parsedDate = new Date(fields[key].initialValue || '');
          // Date fields should be the same in all timezones
          const timezoneIgnorantDate = new Date(
            parsedDate.getUTCFullYear(),
            parsedDate.getUTCMonth(),
            parsedDate.getUTCDate()
          );

          initialObj[key] = timezoneIgnorantDate;
        } else {
          initialObj[key] = null;
        }
        continue;

      case 'DateTime':
        initialObj[key] = fields[key].initialValue
          ? new Date(fields[key].initialValue || '')
          : null;
        continue;

      case 'addMembers':
      case 'addFamilyMembers':
        initialObj[key] = fields[key].initialValue || [];
        continue

      default:
        initialObj[key] = null;
    }
  }
  return initialObj;
};

const parseFieldName = (name: string) => {
  return name
    .split('_')
    .map((part) => part[0].toLocaleUpperCase() + part.slice(1))
    .join(' ');
};

export default function Form({
  fields,
  formType = 'CREATE',
  methodHooks = {},
  extraFields = {},
  onSubmitSuccess = () => {},
  onSubmitFailure = () => {},
  onDeleteSuccess = () => {},
  onDeleteFailure = () => {},
  onValueChange = () => {},
  clearOnSubmit = true,
  submitText = '',
  inlineFields = false,
  createTextOverride = '',
  fieldColor = '#ffffff'
}: {
  fields: FormFieldTypes;
  formType?: FormType;
  methodHooks: { [key: string]: UseMutation<any> };
  extraFields?: object;
  onSubmitSuccess?: Function;
  onSubmitFailure?: Function;
  onDeleteSuccess?: Function;
  onDeleteFailure?: Function;
  onValueChange?: Function;
  clearOnSubmit?: boolean;
  submitText?: string;
  inlineFields?: boolean;
  createTextOverride?: string;
  fieldColor?: string;
}) {
  const [formValues, setFormValues] = React.useState<FieldValueTypes>(
    createInitialObject(fields)
  );
  const [formErrors, setFormErrors] = React.useState<FieldErrorTypes>(
    createNullStringObject(fields)
  );
  const [submittingForm, setSubmittingForm] = React.useState<boolean>(false);
  const [submitError, setSubmitError] = React.useState<string>('');
  const [showDeleteModal, setShowDeleteModal] = React.useState<boolean>(false);

  const resetState = () => {
    setFormValues(createInitialObject(fields));
    setFormErrors(createNullStringObject(fields));
  };

  const methodHookTriggers: {
    [key: string]: {
      trigger: MutationTrigger<any>;
      result: UseMutationResult<any>;
    };
  } = {};
  for (const method in methodHooks) {
    const [trigger, result] = methodHooks[method]();
    methodHookTriggers[method] = {
      trigger,
      result
    };
  }

  for (const method in methodHookTriggers) {
    if (['POST', 'PATCH'].includes(method)) {
      useEffect(() => {
        const res = methodHookTriggers[method].result;
        if (res.isSuccess) {
          setSubmitError('');
          onSubmitSuccess();
          if (clearOnSubmit) {
            resetState();
          }
        } else if (res.isError) {
          setSubmitError('An unexpected error occurred');
          onSubmitFailure(res.error);
          console.log(res.error);
        }
      }, [methodHookTriggers[method].result]);
    } else if (method === 'DELETE') {
      useEffect(() => {
        const res = methodHookTriggers[method].result;
        if (res.isSuccess) {
          setSubmitError('');
          onDeleteSuccess();
        } else if (res.isError) {
          setSubmitError('An unexpected error occurred');
          onDeleteFailure(res.error);
        }
      }, [methodHookTriggers[method].result]);
    }
  }

  const hasAllRequired = useMemo(() => {
    for (const fieldName in fields) {
      if (fields[fieldName].required && !formValues[fieldName]) {
        return false;
      }
    }
    return true;
  }, [formValues]);

  const produceLabelFromFieldName = (fieldName: string) => {
    return (
      <AlmostBlackText
        text={`${fields[fieldName].displayName || parseFieldName(fieldName)}${
          fields[fieldName].required ? '*' : ''
        }`}
        style={styles.inputLabel}
      />
    );
  };

  const submitForm = () => {
    setSubmittingForm(true);
    const parsedFormValues = { ...formValues };
    for (const field in parsedFormValues) {
      if (fields[field].type === 'Date') {
        if (parsedFormValues[field]) {
          parsedFormValues[field] = dayjs(parsedFormValues[field]).format(
            'YYYY-MM-DD'
          );
        } else {
          delete parsedFormValues[field];
        }
      }
    }

    const submitMethod = formType === 'CREATE' ? 'POST' : 'PATCH';

    // METHOD HOOKS MUST BE PROVIDED AT THIS POINT
    methodHookTriggers[submitMethod]
      .trigger({
        ...parsedFormValues,
        ...extraFields
      })
      .then(() => {
        setSubmittingForm(false);
      })
      .catch(() => {
        setSubmittingForm(false);
      });
  };

  const makeDeleteRequest = () => {
    setSubmittingForm(true);
    methodHookTriggers['DELETE'].trigger(extraFields);
    setSubmittingForm(false);
  };

  const formFields = Object.keys(fields).map((field: string) => {
    const fieldType = fields[field];

    switch (fieldType.type) {
      case 'string':
        return (
          <TransparentView key={field}>
            <TransparentView
              key={field}
              style={inlineFields ? styles.inlineInputPair : {}}
            >
              <TransparentView style={styles.inputLabelWrapper}>
                {produceLabelFromFieldName(field)}
              </TransparentView>
              <TextInput
                value={formValues[field]}
                onChangeText={(newValue) => {
                  setFormValues({
                    ...formValues,
                    [field]: newValue
                  });
                  onValueChange();
                }}
                style={{
<<<<<<< HEAD
                  height: 50,
                  flex: 1
=======
                  height: 40,
                  flex: 1,
                  backgroundColor: fieldColor
>>>>>>> f2f940ff
                }}
              />
            </TransparentView>
          </TransparentView>
        );
      case 'phoneNumber':
        return (
          <TransparentView key={field}>
            <TransparentView
              key={field}
              style={inlineFields ? styles.inlineInputPair : {}}
            >
              <TransparentView style={styles.inputLabelWrapper}>
                {produceLabelFromFieldName(field)}
              </TransparentView>
              <PhoneNumberInput
                defaultValue={formValues[field]}
                onChangeFormattedText={(newValue) => {
                  setFormValues({
                    ...formValues,
                    [field]: newValue
                  });
                  onValueChange();
                }}
              />
            </TransparentView>
          </TransparentView>
        );
      case 'Date':
        return (
          <TransparentView key={field}>
            {formErrors[field] ? <Text>{formErrors[field]}</Text> : null}
            <TransparentView style={inlineFields ? styles.inlineInputPair : {}}>
              <TransparentView style={styles.inputLabelWrapper}>
                {produceLabelFromFieldName(field)}
              </TransparentView>
              <DateTimeTextInput
                value={formValues[field]}
                onValueChange={(newValue: Date) => {
                  setFormValues({
                    ...formValues,
                    [field]: newValue
                  });
                  setFormErrors({ ...formErrors, [field]: '' });
                  onValueChange();
                }}
                Date
                containerStyle={styles.inlineDateInput}
<<<<<<< HEAD
                textInputStyle={styles.dateTextInput}
=======
                textInputStyle={{
                  height: 50,
                  backgroundColor: fieldColor
                }}
>>>>>>> f2f940ff
              />
              <Feather name="calendar" size={20} style={styles.calendarIcon} />
            </TransparentView>
          </TransparentView>
        );
      case 'DateTime':
        return (
          <TransparentView key={field}>
            {formErrors[field] ? <Text>{formErrors[field]}</Text> : null}
            <TransparentView style={inlineFields ? styles.inlineInputPair : {}}>
              <TransparentView style={styles.inputLabelWrapper}>
                {produceLabelFromFieldName(field)}
              </TransparentView>
              <DateTimeTextInput
                value={formValues[field]}
                onValueChange={(newValue: Date) => {
                  setFormValues({
                    ...formValues,
                    [field]: newValue
                  });
                  setFormErrors({ ...formErrors, [field]: '' });
                  onValueChange();
                }}
              />
            </TransparentView>
          </TransparentView>
        );
      case 'radio':
        const f = fields[field];
        if (hasPermittedValues(f)) {
          const permittedValueObjects = f.permittedValues.map(
            (value: any, i: number) => ({
              label: f.valueToDisplay(value),
              value
            })
          );

          return (
            <TransparentView key={field}>
              {formErrors[field] ? <Text>{formErrors[field]}</Text> : null}
              <TransparentView>
                {produceLabelFromFieldName(field)}
                <RadioInput
                  value={formValues[field]}
                  permittedValues={permittedValueObjects}
                  onValueChange={(value: any) => {
                    setFormValues({
                      ...formValues,
                      [field]: value.id
                    });
                    setFormErrors({ ...formErrors, [field]: '' });
                    onValueChange();
                  }}
                />
              </TransparentView>
            </TransparentView>
          );
        }
      case 'colour':
        return (
          <WhiteBox key={field} style={styles.colourBox}>
            {formErrors[field] ? <Text>{formErrors[field]}</Text> : null}
            {produceLabelFromFieldName(field)}
            <ColorPicker
              value={formValues[field]}
              onValueChange={(value: string) => {
                setFormValues({
                  ...formValues,
                  [field]: value
                });
                setFormErrors({ ...formErrors, [field]: '' });
                onValueChange();
              }}
            />
          </WhiteBox>
        );
      case 'addMembers': {
        const f = fields[field];
        if (hasPermittedValues(f)) {
          return (
            <TransparentView key={field}>
              {formErrors[field] ? <Text>{formErrors[field]}</Text> : null}
              <TransparentView style={inlineFields ? styles.inlineInputPair : {}}>
                <TransparentView style={styles.inputLabelWrapper}>
                  {produceLabelFromFieldName(field)}
                </TransparentView>
                <MemberSelector
                  data={f.permittedValues}
                  onValueChange={(selectedMembers: any) => {
                    const memberIds = selectedMembers.map(
                      (member: any) => member.id
                    );
                    setFormValues({
                      ...formValues,
                      [field]: [...memberIds]
                    });
                  }}
                />
              </TransparentView>
            </TransparentView>
          );
        }
      }
      case 'TextArea':
        return (
          <TransparentView key={field}>
            <TransparentView
              key={field}
              style={inlineFields ? styles.inlineInputPair : {}}
            >
              <TransparentView style={styles.inputLabelWrapper}>
                {produceLabelFromFieldName(field)}
              </TransparentView>
              <TextInput
                value={formValues[field]}
                onChangeText={(newValue) => {
                  setFormValues({
                    ...formValues,
                    [field]: newValue
                  });
                  onValueChange();
                }}
                style={{
                  height: 100,
                  textAlignVertical: 'top'
                }}
                multiline={true}
                maxLength={150}
              />
              <AlmostBlackText
                text={`${formValues[field]?.length || 0}/150`}
                style={{ textAlign: 'right' }}
              />
            </TransparentView>
          </TransparentView>
        );
      case 'addFamilyMembers': {
        const f = fields[field];
        if (hasPermittedValues(f)) {
          return (
            <TransparentView key={field} style={styles.addFamilyMembers}>
              {formErrors[field] ? <Text>{formErrors[field]}</Text> : null}
              {produceLabelFromFieldName(field)}
              <FamilySelector
                data={f.permittedValues}
                values={formValues[field]}
                onValueChange={(selectedMembers: any) => {
                  setFormValues({
                    ...formValues,
                    [field]: [...selectedMembers]
                  });
                }}
              />
            </TransparentView>
          );
        }
      }
      case 'dropDown': {
        const f = fields[field];
        return (
          <TransparentView key={field} style={{ zIndex: 9999 }}>
            {formErrors[field] ? <Text>{formErrors[field]}</Text> : null}
            {produceLabelFromFieldName(field)}
            <DropDown
              value={formValues[field]}
              items={f.initialValue}
              setFormValues={(item) => {
                setFormValues({
                  ...formValues,
                  [field]: item
                });
              }}
            />
          </TransparentView>
        );
      }
    }
  });

  return (
    <TransparentView>
      <YesNoModal
        title="Before you proceed"
        question={'Are you sure you want to delete?'}
        visible={!!showDeleteModal}
        onYes={makeDeleteRequest}
        onNo={() => {
          setShowDeleteModal(false);
        }}
      />
      <TransparentView>
        {submitError ? <Text>{submitError}</Text> : null}
        {formFields}
      </TransparentView>
      <TransparentView style={styles.bottomButtons}>
        <Button
          title={submitText || (formType === 'CREATE' ? (createTextOverride || 'CREATE') : 'UPDATE')}
          onPress={submitForm}
          disabled={submittingForm || !hasAllRequired}
          style={styles.button}
        />
        {formType === 'UPDATE' && methodHookTriggers['DELETE'] ? (
          <Button
            title="DELETE"
            onPress={() => {
              setShowDeleteModal(true);
            }}
            disabled={submittingForm}
            style={[styles.button, styles.deleteButton]}
          />
        ) : null}
      </TransparentView>
    </TransparentView>
  );
}

const styles = StyleSheet.create({
  inlineInputPair: {
    flexDirection: 'row',
    alignItems: 'center',
    width: '100%'
  },
  inputLabel: {
    fontSize: 14,
    textAlign: 'left',
    marginTop: 10
  },
  inputLabelWrapper: {
    alignItems: 'flex-start',
    justifyContent: 'flex-start',
    minWidth: 100
  },
  inlineDateInput: {
    flex: 1,
    width: '100%'
  },
  bottomButtons: {
    flexDirection: 'row',
    width: '100%',
    marginTop: 30,
<<<<<<< HEAD
    zIndex: -1
=======
    justifyContent: 'center'
>>>>>>> f2f940ff
  },
  button: {
    width: '50%'
  },
  deleteButton: {
    marginLeft: 10
  },
  colourBox: {
    width: '100%',
    marginTop: 15,
    marginBottom: 15,
    paddingHorizontal: 20,
    flexDirection: 'row',
    alignItems: 'center',
    justifyContent: 'space-between'
  },
  calendarIcon: { position: 'absolute', right: 20, bottom: 20, color: 'grey' },
<<<<<<< HEAD
  dateTextInput: { height: 50, marginTop: 10 }
=======
  addFamilyMembers: { marginTop: 20 }
>>>>>>> f2f940ff
});<|MERGE_RESOLUTION|>--- conflicted
+++ resolved
@@ -17,11 +17,7 @@
 import { Feather } from '@expo/vector-icons';
 import FamilySelector from './components/FamilySelector';
 import { YesNoModal } from 'components/molecules/Modals';
-<<<<<<< HEAD
-import DropDown from 'components/forms/DropDown';
-=======
-import { UserFullResponse } from 'types/users';
->>>>>>> f2f940ff
+import DropDown from 'components/forms/components/DropDown';
 
 /* This type specifies the actual values of the fields.
 
@@ -292,14 +288,9 @@
                   onValueChange();
                 }}
                 style={{
-<<<<<<< HEAD
                   height: 50,
-                  flex: 1
-=======
-                  height: 40,
                   flex: 1,
                   backgroundColor: fieldColor
->>>>>>> f2f940ff
                 }}
               />
             </TransparentView>
@@ -348,14 +339,10 @@
                 }}
                 Date
                 containerStyle={styles.inlineDateInput}
-<<<<<<< HEAD
-                textInputStyle={styles.dateTextInput}
-=======
-                textInputStyle={{
-                  height: 50,
-                  backgroundColor: fieldColor
-                }}
->>>>>>> f2f940ff
+                textInputStyle={StyleSheet.flatten([
+                  styles.dateTextInput,
+                  { backgroundColor: fieldColor }
+                ])}
               />
               <Feather name="calendar" size={20} style={styles.calendarIcon} />
             </TransparentView>
@@ -596,11 +583,8 @@
     flexDirection: 'row',
     width: '100%',
     marginTop: 30,
-<<<<<<< HEAD
-    zIndex: -1
-=======
+    zIndex: -1,
     justifyContent: 'center'
->>>>>>> f2f940ff
   },
   button: {
     width: '50%'
@@ -618,9 +602,6 @@
     justifyContent: 'space-between'
   },
   calendarIcon: { position: 'absolute', right: 20, bottom: 20, color: 'grey' },
-<<<<<<< HEAD
-  dateTextInput: { height: 50, marginTop: 10 }
-=======
+  dateTextInput: { height: 50, marginTop: 10 },
   addFamilyMembers: { marginTop: 20 }
->>>>>>> f2f940ff
 });