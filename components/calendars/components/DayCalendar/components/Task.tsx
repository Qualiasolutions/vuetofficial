<<<<<<< HEAD
import { Image, Pressable, StyleSheet, TouchableOpacity } from 'react-native';
import { Text, useThemeColor, View } from 'components/Themed';
import {
  TaskParsedType,
  isFixedTaskParsedType,
  FixedTaskResponseType,
  isFixedTaskResponseType,
  ScheduledTaskParsedType
} from 'types/tasks';
=======
import { StyleSheet, TouchableOpacity } from 'react-native';
import { Text, View } from 'components/Themed';
import { isFixedTaskParsedType, ScheduledTaskParsedType } from 'types/tasks';
>>>>>>> 7b904d4a
import { getTimeStringFromDateObject } from 'utils/datesAndTimes';
import Checkbox from 'expo-checkbox';
import { useSelector } from 'react-redux';
import React, { useMemo, useState } from 'react';
import {
  selectAccessToken,
  selectUsername
} from 'reduxStore/slices/auth/selectors';
import Constants from 'expo-constants';
import SquareButton from 'components/molecules/SquareButton';
import { useNavigation } from '@react-navigation/native';
import { RootTabParamList } from 'types/base';
import { BottomTabNavigationProp } from '@react-navigation/bottom-tabs';
import TaskCompletionForm from 'components/forms/TaskCompletionForms/TaskCompletionForm';
import {
  useGetUserDetailsQuery,
  useGetUserFullDetailsQuery
} from 'reduxStore/services/api/user';
import { useUpdateTaskMutation } from 'reduxStore/services/api/tasks';
import { useCreateTaskCompletionFormMutation } from 'reduxStore/services/api/taskCompletionForms';

import { useGetAllEntitiesQuery } from 'reduxStore/services/api/entities';
import GenericError from 'components/molecules/GenericError';
<<<<<<< HEAD
import Colors from '../../../../../constants/Colors';
import { WhiteText } from 'components/molecules/TextComponents';
import Layout from '../../../../../constants/Layout';
import { Feather } from '@expo/vector-icons';
import { TransparentView } from 'components/molecules/ViewComponents';
import { ColorPicker } from 'components/forms/components/ColorPickers';

const vuetApiUrl = Constants.manifest?.extra?.vuetApiUrl;
=======
import ColourBar from 'components/molecules/ColourBar';
import { colourService } from 'utils/colourService';
>>>>>>> 7b904d4a

type PropTypes = {
  task: ScheduledTaskParsedType;
  selected: boolean;
  onPress: Function;
};

export default function Task({ task, selected, onPress }: PropTypes) {
  const jwtAccessToken = useSelector(selectAccessToken);
  const username = useSelector(selectUsername);

  const navigation = useNavigation<BottomTabNavigationProp<RootTabParamList>>();
  const [showTaskForm, setShowTaskCompletionForm] = useState<boolean>(false);

  const { data: userDetails } = useGetUserDetailsQuery(username);
  const { data: userFullDetails } = useGetUserFullDetailsQuery(
    userDetails?.user_id || -1
  );

  const colourHexcodes = [];

  const [triggerCreateCompletionForm, createCompletionFormResult] =
    useCreateTaskCompletionFormMutation();

  const {
    data: allEntities,
    isLoading,
    error
  } = useGetAllEntitiesQuery(userDetails?.user_id || -1);

  const {
    data: userFullDetails,
    isLoading: isLoadingFullDetails,
    error: fullDetailsError
  } = useGetUserFullDetailsQuery(userDetails?.user_id || -1);

  const [triggerUpdateTask, updateTaskResult] = useUpdateTaskMutation();

  if (isLoading || !allEntities) {
    return null;
  }

  if (error) {
    return <GenericError />;
  }

  const membersList = userFullDetails?.family?.users?.filter((item: any) =>
    task.members.includes(item.id)
  );

  const entity = allEntities.byId[task.entity];

  const uniqueMembers = task.members.filter((x: number) => x !== entity.owner);
  colourHexcodes.push(
    colourService.getMemberColourByIdFromUserDetails(
      entity.owner,
      userFullDetails!
    )
  );
  uniqueMembers.forEach((id: number) => {
    1;
    colourHexcodes.push(
      colourService.getMemberColourByIdFromUserDetails(id, userFullDetails!)
    );
  });

  const addDays = (numDays = 1) => {
    if (isFixedTaskParsedType(task)) {
      const newStart = new Date(task.start_datetime);
      newStart.setDate(newStart.getDate() + numDays);

      const newEnd = new Date(task.end_datetime);
      newEnd.setDate(newEnd.getDate() + numDays);

      /* TODO - handle errors */
      triggerUpdateTask({
        id: task.id,
        start_datetime: newStart,
        end_datetime: newEnd,
        resourcetype: task.resourcetype
      });
    }
  };

  const leftInfo = (
    <View style={styles.leftInfo}>
      <Text> {getTimeStringFromDateObject(task.start_datetime)} </Text>
      <Text> {getTimeStringFromDateObject(task.end_datetime)} </Text>
    </View>
  );

  const expandedHeader =
    entity && selected ? (
      <Pressable
        onPress={() =>
          navigation.navigate('EntityScreen', { entityId: entity.id })
        }
        style={styles.expandedHeader}
      >
        <WhiteText text={entity?.name} style={styles.expandedTitle} />
        <Image
          source={require('../../../../../assets/images/edit.png')}
          style={styles.editImage}
        />
      </Pressable>
    ) : null;

  const expandedOptions = selected ? (
    <View style={styles.expandedOptions}>
      <View style={styles.expandedButtons}>
        <SquareButton
          buttonText={`+1\nDay`}
          onPress={() => {
            addDays(1);
          }}
          buttonStyle={styles.buttonStyle}
          buttonTextStyle={styles.buttonTextStyle}
          buttonSize={35}
        />
        <SquareButton
          buttonText={'+1\nWeek'}
          onPress={() => {
            addDays(7);
          }}
          buttonStyle={styles.buttonStyle}
          buttonTextStyle={styles.buttonTextStyle}
          buttonSize={35}
        />
        <SquareButton
          customIcon={<Feather name="calendar" color={'#fff'} size={25} />}
          onPress={() => navigation.navigate('EditTask', { taskId: task.id })}
          buttonStyle={{ ...styles.buttonStyle, padding: 8 }}
        />
      </View>
    </View>
  ) : null;

  const memberColour = (
    <TransparentView pointerEvents="none" style={styles.memberColor}>
      {membersList?.map(({ member_colour }) => {
        return (
          <ColorPicker
            value={member_colour}
            onValueChange={() => {}}
            height={9}
            width={83}
          />
        );
      })}
    </TransparentView>
  );

  const taskTypesRequiringForm = ['BookMOTTask'];
  const taskCompletionForm =
    taskTypesRequiringForm.includes(task.resourcetype) && showTaskForm ? (
      <TaskCompletionForm
        task={task}
        title={'Please provide some details regarding your MOT appointment'}
        onSubmitSuccess={() => setShowTaskCompletionForm(false)}
      />
    ) : null;

  return (
    <View style={[styles.container, entity && selected && styles.selectedTask]}>
      {expandedHeader}
      <View
        style={[
          styles.touchableContainerWrapper,
          selected && styles.selectedTouchableContainer
        ]}
      >
        <TouchableOpacity
          style={styles.touchableContainer}
          onPress={() => {
            onPress(task);
          }}
        >
          {leftInfo}
          <View style={styles.titleContainer}>
            <Text style={styles.title}>{task.title}</Text>
          </View>
        </TouchableOpacity>
        <Checkbox
          style={styles.checkbox}
          disabled={task.is_complete}
          value={task.is_complete}
          onValueChange={(newValue) => {
            if (taskTypesRequiringForm.includes(task.resourcetype)) {
              return setShowTaskCompletionForm(true);
            }
            triggerCreateCompletionForm({
              resourcetype: `${task.resourcetype}CompletionForm`,
              recurrence_index: task.recurrence_index,
              task: task.id
            });
          }}
        />
      </View>
      {taskCompletionForm}
      {expandedOptions}
<<<<<<< HEAD
      {memberColour}
      {!selected && <View style={styles.separator}></View>}
=======
      <View style={styles.separator}></View>
      <ColourBar colourHexcodes={colourHexcodes} />
>>>>>>> 7b904d4a
    </View>
  );
}

const styles = StyleSheet.create({
  container: {
<<<<<<< HEAD
    width: Layout.window.width - 100
=======
    position: 'relative',
    width: '100%'
>>>>>>> 7b904d4a
  },
  titleContainer: {
    width: '40%'
  },
  title: {
    fontWeight: 'bold',
    textAlign: 'left'
  },
  leftInfo: {
    width: '20%',
    marginRight: 30,
    marginLeft: 13
  },
  touchableContainerWrapper: {
    flex: 1,
    flexDirection: 'row',
    alignItems: 'center',
    width: '100%'
  },
  touchableContainer: {
    flex: 1,
    flexDirection: 'row',
    justifyContent: 'flex-start',
    alignItems: 'center',
    width: '100%'
  },
  checkbox: {
    margin: 10,
    height: 25,
    width: 25
  },
  separator: {
    marginTop: 20,
    height: 1,
    width: '100%',
    backgroundColor: '#eee'
  },
  expandedHeader: () => ({
    flexDirection: 'row',
    justifyContent: 'space-between',
    alignItems: 'center',
    paddingVertical: 5,
    paddingHorizontal: 13,
    backgroundColor: useThemeColor({}, 'primary'),
    borderTopLeftRadius: 10,
    borderTopRightRadius: 10,
    height: 53
  }),
  expandedTitle: {
    fontWeight: 'bold',
    fontSize: 18
  },
  expandedOptions: {
    marginTop: 10,
    alignItems: 'flex-end'
  },
  expandedButtons: {
    flexDirection: 'row',
    justifyContent: 'flex-end',
    paddingRight: 5
  },
  editImage: {
    height: 27,
    width: 31
  },
  selectedTask: {
    backgroundColor: '#fff',
    borderRadius: 10,
    marginVertical: 15,
    shadowColor: '#000000',
    shadowOffset: { height: 0, width: 2 },
    shadowRadius: 5,
    shadowOpacity: 0.16,
    height: 245
  },
  buttonStyle: {
    backgroundColor: Colors.light.primary
  },
  buttonTextStyle: {
    color: '#fff',
    textAlign: 'center',
    fontSize: 12
  },
  selectedTouchableContainer: { alignItems: 'flex-start', marginTop: 20 },
  memberColor: {
    flexDirection: 'row',
    justifyContent: 'flex-end',
    alignItems: 'flex-end',
    marginTop: 13
  }
});<|MERGE_RESOLUTION|>--- conflicted
+++ resolved
@@ -1,22 +1,13 @@
-<<<<<<< HEAD
 import { Image, Pressable, StyleSheet, TouchableOpacity } from 'react-native';
 import { Text, useThemeColor, View } from 'components/Themed';
 import {
-  TaskParsedType,
   isFixedTaskParsedType,
-  FixedTaskResponseType,
-  isFixedTaskResponseType,
   ScheduledTaskParsedType
 } from 'types/tasks';
-=======
-import { StyleSheet, TouchableOpacity } from 'react-native';
-import { Text, View } from 'components/Themed';
-import { isFixedTaskParsedType, ScheduledTaskParsedType } from 'types/tasks';
->>>>>>> 7b904d4a
 import { getTimeStringFromDateObject } from 'utils/datesAndTimes';
 import Checkbox from 'expo-checkbox';
 import { useSelector } from 'react-redux';
-import React, { useMemo, useState } from 'react';
+import React, { useState } from 'react';
 import {
   selectAccessToken,
   selectUsername
@@ -26,6 +17,7 @@
 import { useNavigation } from '@react-navigation/native';
 import { RootTabParamList } from 'types/base';
 import { BottomTabNavigationProp } from '@react-navigation/bottom-tabs';
+import { makeApiUrl } from 'utils/urls';
 import TaskCompletionForm from 'components/forms/TaskCompletionForms/TaskCompletionForm';
 import {
   useGetUserDetailsQuery,
@@ -36,7 +28,6 @@
 
 import { useGetAllEntitiesQuery } from 'reduxStore/services/api/entities';
 import GenericError from 'components/molecules/GenericError';
-<<<<<<< HEAD
 import Colors from '../../../../../constants/Colors';
 import { WhiteText } from 'components/molecules/TextComponents';
 import Layout from '../../../../../constants/Layout';
@@ -45,10 +36,6 @@
 import { ColorPicker } from 'components/forms/components/ColorPickers';
 
 const vuetApiUrl = Constants.manifest?.extra?.vuetApiUrl;
-=======
-import ColourBar from 'components/molecules/ColourBar';
-import { colourService } from 'utils/colourService';
->>>>>>> 7b904d4a
 
 type PropTypes = {
   task: ScheduledTaskParsedType;
@@ -64,11 +51,6 @@
   const [showTaskForm, setShowTaskCompletionForm] = useState<boolean>(false);
 
   const { data: userDetails } = useGetUserDetailsQuery(username);
-  const { data: userFullDetails } = useGetUserFullDetailsQuery(
-    userDetails?.user_id || -1
-  );
-
-  const colourHexcodes = [];
 
   const [triggerCreateCompletionForm, createCompletionFormResult] =
     useCreateTaskCompletionFormMutation();
@@ -100,20 +82,6 @@
   );
 
   const entity = allEntities.byId[task.entity];
-
-  const uniqueMembers = task.members.filter((x: number) => x !== entity.owner);
-  colourHexcodes.push(
-    colourService.getMemberColourByIdFromUserDetails(
-      entity.owner,
-      userFullDetails!
-    )
-  );
-  uniqueMembers.forEach((id: number) => {
-    1;
-    colourHexcodes.push(
-      colourService.getMemberColourByIdFromUserDetails(id, userFullDetails!)
-    );
-  });
 
   const addDays = (numDays = 1) => {
     if (isFixedTaskParsedType(task)) {
@@ -249,25 +217,15 @@
       </View>
       {taskCompletionForm}
       {expandedOptions}
-<<<<<<< HEAD
       {memberColour}
       {!selected && <View style={styles.separator}></View>}
-=======
-      <View style={styles.separator}></View>
-      <ColourBar colourHexcodes={colourHexcodes} />
->>>>>>> 7b904d4a
     </View>
   );
 }
 
 const styles = StyleSheet.create({
   container: {
-<<<<<<< HEAD
     width: Layout.window.width - 100
-=======
-    position: 'relative',
-    width: '100%'
->>>>>>> 7b904d4a
   },
   titleContainer: {
     width: '40%'
