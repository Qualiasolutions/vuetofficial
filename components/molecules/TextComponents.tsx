--- conflicted
+++ resolved
@@ -68,7 +68,6 @@
   );
 }
 
-<<<<<<< HEAD
 export function LightBlackText(props: TextProps & { text: string }) {
   const { style, text, ...otherProps } = props;
   const color = useThemeColor({}, 'lightBlack');
@@ -81,9 +80,6 @@
 }
 
 export function BlackText(props: TextProps & { text: string }) {
-=======
-export function BlackText(props: TextProps & { text: string | Text}) {
->>>>>>> f797d57e
   const { style, text, ...otherProps } = props;
   const color = useThemeColor({}, 'black');
 
