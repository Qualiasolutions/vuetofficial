--- conflicted
+++ resolved
@@ -79,16 +79,20 @@
   );
 }
 
-<<<<<<< HEAD
 export function OrangeText(props: TextProps & { text: string | Text}) {
   const { style, text, ...otherProps } = props;
   const color = useThemeColor({}, 'orange');
-=======
+
+  return (
+    <DefaultText style={[{ color }, styles.common, style]} {...otherProps}>
+      {text}
+    </DefaultText>
+  );
+}
 
 export function WhiteText(props: TextProps & { text: string }) {
   const { style, text, ...otherProps } = props;
   const color = useThemeColor({}, 'white');
->>>>>>> f1f626b4
 
   return (
     <DefaultText style={[{ color }, styles.common, style]} {...otherProps}>
